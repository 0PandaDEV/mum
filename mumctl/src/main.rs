use colored::Colorize;
use log::*;
use mumlib::command::{ChannelTarget, Command as MumCommand, CommandResponse, MessageTarget};
use mumlib::config::{self, Config, ServerConfig};
use mumlib::state::Channel as MumChannel;
use serde::de::DeserializeOwned;
use std::fmt;
use std::io::{self, BufRead, Read, Write};
use std::iter;
use std::marker::PhantomData;
use std::os::unix::net::UnixStream;
use std::thread;
use structopt::{clap::Shell, StructOpt};

const INDENTATION: &str = "  ";

struct SimpleLogger;

impl log::Log for SimpleLogger {
    fn enabled(&self, metadata: &Metadata) -> bool {
        metadata.level() <= Level::Info
    }

    fn log(&self, record: &Record) {
        if self.enabled(record.metadata()) {
            println!(
                "{}{}",
                match record.level() {
                    Level::Error => "error: ".red(),
                    Level::Warn => "warning: ".yellow(),
                    _ => "".normal(),
                },
                record.args()
            );
        }
    }

    fn flush(&self) {}
}

static LOGGER: SimpleLogger = SimpleLogger;

#[derive(Debug, StructOpt)]
struct Mum {
    #[structopt(subcommand)]
    command: Command,
}

#[derive(Debug, StructOpt)]
enum Command {
    /// Connect to a server
    Connect {
        host: String,
        username: Option<String>,
        password: Option<String>,
        #[structopt(short = "p", long = "port")]
        port: Option<u16>,
        #[structopt(long = "accept-invalid-cert")]
        accept_invalid_cert: bool,
    },
    /// Disconnect from the currently connected server
    Disconnect,
    /// Handle servers
    Server(Server),
    /// Handle channels in the connected server
    Channel(Channel),
    /// Show current status
    Status,
    /// Change config values
    Config { key: String, value: String },
    /// Reload the config file
    ConfigReload,
    /// Output CLI completions
    Completions(Completions),
    /// Change volume of either you or someone else
    Volume { user: String, volume: Option<f32> },
    /// Mute someone/yourself
    Mute { user: Option<String> },
    /// Unmute someone/yourself
    Unmute { user: Option<String> },
    /// Deafen yourself
    Deafen,
    /// Undeafen yourself
    Undeafen,
    /// Get messages sent to the server you're currently connected to
    Messages {
        #[structopt(short = "f", long = "follow")]
        follow: bool,
    },
    /// Send a message to a channel or a user
    Message(Target),
    /// Get events that have happened since we connected
    Events {
        #[structopt(short = "f", long = "follow")]
        follow: bool,
    },
}

#[derive(Debug, StructOpt)]
enum Target {
    Channel {
        /// The message to send
        message: String,
        /// If the message should be sent recursively to sub-channels
        #[structopt(short = "r", long = "recursive")]
        recursive: bool,
        /// Which channels to send to. Defaults to current channel if left empty
        names: Vec<String>,
    },
    User {
        /// The message to send
        message: String,
        /// Which channels to send to
        names: Vec<String>,
    },
}

#[derive(Debug, StructOpt)]
enum Server {
    /// Configure a saved server
    Config {
        server_name: Option<String>,
        key: Option<String>,
        value: Option<String>,
    },
    /// Rename a saved server
    Rename { old_name: String, new_name: String },
    /// Add a new saved server
    Add {
        name: String,
        host: String,
        #[structopt(short = "p", long = "port")]
        port: Option<u16>,
        username: Option<String>,
        #[structopt(requires = "username")]
        password: Option<String>,
    },
    /// Remove a saved server
    Remove { name: String },
    /// List saved servers and number of people connected
    List,
}

#[derive(Debug, StructOpt)]
enum Channel {
    List {
        #[structopt(short = "s", long = "short")]
        short: bool,
    },
    Connect {
        name: String,
    },
}

#[derive(Debug, StructOpt)]
enum Completions {
    Zsh,
    Bash,
    Fish,
}

#[derive(Debug)]
enum CliError {
    NoUsername,
    ConnectionError,
    NoServerFound(String),
    NotSet(String),
    UseServerRename,
    ConfigKeyNotFound(String),
    ServerAlreadyExists(String),
    NoServers,
}

#[derive(Debug)]
struct Error(Box<dyn std::error::Error>); // new type since otherwise we'd get an impl conflict with impl<T> From<T> for T below

impl<E> From<E> for Error
where
    E: std::error::Error + fmt::Display + 'static,
{
    fn from(e: E) -> Self {
        Error(Box::new(e))
    }
}

impl fmt::Display for Error {
    fn fmt(&self, f: &mut fmt::Formatter<'_>) -> fmt::Result {
        fmt::Display::fmt(&self.0, f)
    }
}

impl std::error::Error for CliError {}

impl fmt::Display for CliError {
    fn fmt(&self, f: &mut fmt::Formatter<'_>) -> fmt::Result {
        match self {
            CliError::NoUsername => {
                write!(f, "No username specified")
            }
            CliError::ConnectionError => {
                write!(f, "Unable to connect to mumd. Is mumd running?")
            }
            CliError::NoServerFound(s) => {
                write!(f, "Server '{}' not found", s)
            }
            CliError::NotSet(s) => {
                write!(f, "Key '{}' not set", s)
            }
            CliError::UseServerRename => {
                write!(f, "Use 'server rename' instead")
            }
            CliError::ConfigKeyNotFound(s) => {
                write!(f, "Key '{}' not found", s)
            }
            CliError::ServerAlreadyExists(s) => {
                write!(f, "A server named '{}' already exists", s)
            }
            CliError::NoServers => {
                write!(f, "No servers found")
            }
        }
    }
}

fn main() {
    log::set_logger(&LOGGER)
        .map(|()| log::set_max_level(LevelFilter::Info))
        .unwrap();
    if let Err(e) = match_opt() {
        error!("{}", e);
    }
}
fn match_opt() -> Result<(), Error> {
    let mut config = config::read_cfg(&config::default_cfg_path())?;

    let opt = Mum::from_args();
    match opt.command {
        Command::Connect {
            host,
            username,
            password,
            port,
            accept_invalid_cert: cli_accept_invalid_cert,
        } => {
            let port = port.unwrap_or(mumlib::DEFAULT_PORT);


            let (host, username, password, port, server_accept_invalid_cert) =
                match config.servers.iter().find(|e| e.name == host) {
                    Some(server) => (
                        &server.host,
                        server
                            .username
                            .as_ref()
                            .or(username.as_ref())
                            .ok_or(CliError::NoUsername)?,
                        server.password.as_ref().or(password.as_ref()),
                        server.port.unwrap_or(port),
                        server.accept_invalid_cert,
                    ),
                    None => (
                        &host,
                        username.as_ref().ok_or(CliError::NoUsername)?,
                        password.as_ref(),
                        port,
                        None,
                    ),
                };

            let config_accept_invalid_cert = server_accept_invalid_cert
                .or(config.allow_invalid_server_cert);
            let specified_accept_invalid_cert = cli_accept_invalid_cert || config_accept_invalid_cert.is_some();

            let response = send_command(MumCommand::ServerConnect {
                host: host.to_string(),
                port,
                username: username.to_string(),
                password: password.map(|x| x.to_string()),
<<<<<<< HEAD
                accept_invalid_cert: true, //TODO
            })??;
            if let Some(CommandResponse::ServerConnect { welcome_message, server_state }) = response {
                parse_state(&server_state);
                if let Some(message) = welcome_message {
                    println!("\nWelcome: {}", message);
=======
                accept_invalid_cert: cli_accept_invalid_cert || config_accept_invalid_cert.unwrap_or(false),
            })?;
            match response {
                Ok(Some(CommandResponse::ServerConnect { welcome_message })) => {
                    println!("Connected to {}", host);
                    if let Some(message) = welcome_message {
                        println!("Welcome: {}", message);
                    }
                }
                Err(mumlib::error::Error::ServerCertReject) => {
                    error!("Connection rejected since the server supplied an invalid certificate.");
                    if !specified_accept_invalid_cert {
                        eprintln!("help: If you trust this server anyway, you can do any of the following to connect:");
                        eprintln!("  1. Temporarily trust this server by passing --accept-invalid-cert when connecting.");
                        eprintln!("  2. Permanently trust this server by setting accept_invalid_cert=true in the server's config.");
                        eprintln!("  3. Permantently trust all invalid certificates by setting accept_all_invalid_certs=true globally");
                    }
>>>>>>> b7701a6f
                }
                Ok(other) => unreachable!("Response should only be a ServerConnect or ServerCertReject. Got {:?}", other),
                Err(e) => return Err(e.into()),
            }
        }
        Command::Disconnect => {
            send_command(MumCommand::ServerDisconnect)??;
        }
        Command::Server(server_command) => {
            match_server_command(server_command, &mut config)?;
        }
        Command::Channel(channel_command) => {
            match channel_command {
                Channel::List { short: _short } => {
                    //TODO actually use this
                    match send_command(MumCommand::ChannelList)?? {
                        Some(CommandResponse::ChannelList { channels }) => {
                            print_channel(&channels, 0);
                        }
                        _ => unreachable!("Response should only be a ChannelList"),
                    }
                }
                Channel::Connect { name } => {
                    send_command(MumCommand::ChannelJoin {
                        channel_identifier: name,
                    })??;
                }
            }
        }
        Command::Status => match send_command(MumCommand::Status)?? {
            Some(CommandResponse::Status { server_state }) => {
                parse_state(&server_state);
            }
            _ => unreachable!("Response should only be a Status"),
        },
        Command::Config { key, value } => match key.as_str() {
            "audio.input_volume" => {
                if let Ok(volume) = value.parse() {
                    send_command(MumCommand::InputVolumeSet(volume))??;
                    config.audio.input_volume = Some(volume);
                }
            }
            "audio.output_volume" => {
                if let Ok(volume) = value.parse() {
                    send_command(MumCommand::OutputVolumeSet(volume))??;
                    config.audio.output_volume = Some(volume);
                }
            }
            "accept_all_invalid_certs" => {
                if let Ok(b) = value.parse() {
                    config.allow_invalid_server_cert = Some(b);
                }
            }
            _ => {
                return Err(CliError::ConfigKeyNotFound(key).into());
            }
        },
        Command::ConfigReload => {
            send_command(MumCommand::ConfigReload)??;
        }
        Command::Completions(completions) => {
            Mum::clap().gen_completions_to(
                "mumctl",
                match completions {
                    Completions::Bash => Shell::Bash,
                    Completions::Fish => Shell::Fish,
                    _ => Shell::Zsh,
                },
                &mut io::stdout(),
            );
        }
        Command::Volume { user, volume } => {
            if let Some(volume) = volume {
                send_command(MumCommand::UserVolumeSet(user, volume))??;
            } else {
                //TODO report volume of user
                //     needs work on mumd
                todo!();
            }
        }
        Command::Mute { user } => match user {
            Some(user) => {
                send_command(MumCommand::MuteOther(user, Some(true)))??;
            }
            None => {
                send_command(MumCommand::MuteSelf(Some(true)))??;
            }
        },
        Command::Unmute { user } => match user {
            Some(user) => {
                send_command(MumCommand::MuteOther(user, Some(false)))??;
            }
            None => {
                send_command(MumCommand::MuteSelf(Some(false)))??;
            }
        },
        Command::Deafen => {
            send_command(MumCommand::DeafenSelf(Some(true)))??;
        }
        Command::Undeafen => {
            send_command(MumCommand::DeafenSelf(Some(false)))??;
        }
        Command::Messages { follow } => {
            for response in send_command_multi(MumCommand::PastMessages { block: follow })? {
                match response {
                    Ok(Some(CommandResponse::PastMessage { message })) => {
                        println!("[{}] {}: {}", message.0.format("%d %b %H:%M"), message.2, message.1)
                    }
                    Ok(_) => unreachable!("Response should only be a Some(PastMessages)"),
                    Err(e) => error!("{}", e),
                }
            }
        }
        Command::Message(target) => match target {
            Target::Channel {
                message,
                recursive,
                names,
            } => {
                let msg = MumCommand::SendMessage {
                    message,
                    targets: if names.is_empty() {
                        MessageTarget::Channel(vec![(ChannelTarget::Current, recursive)])
                    } else {
                        MessageTarget::Channel(
                            names
                                .into_iter()
                                .map(|name| (ChannelTarget::Named(name), recursive))
                                .collect()
                        )
                    },
                };
                send_command(msg)??;
            }
            Target::User { message, names } => {
                let msg = MumCommand::SendMessage {
                    message,
                    targets: MessageTarget::User(names),
                };
                send_command(msg)??;
            }
        },
        Command::Events { follow } => {
            for response in send_command_multi(MumCommand::Events { block: follow })? {
                match response {
                    Ok(Some(CommandResponse::Event { event })) => {
                        println!("{}", event)
                    }
                    Ok(_) => unreachable!("Response should only be a Some(Event)"),
                    Err(e) => error!("{}", e),
                }
            }
        }
    }

    let config_path = config::default_cfg_path();
    if !config_path.exists() {
        println!(
            "Config file not found. Create one in {}? [Y/n]",
            config_path.display(),
        );
        let stdin = std::io::stdin();
        let response = stdin.lock().lines().next();
        if let Some(Ok(true)) = response.map(|e| e.map(|e| &e == "Y")) {
            config.write(&config_path, true)?;
        }
    } else {
        config.write(&config_path, false)?;
    }
    Ok(())
}

fn match_server_command(server_command: Server, config: &mut Config) -> Result<(), Error> {
    match server_command {
        Server::Config {
            server_name,
            key,
            value,
        } => {
            let server_name = match server_name {
                Some(server_name) => server_name,
                None => {
                    for server in config.servers.iter() {
                        println!("{}", server.name);
                    }
                    return Ok(());
                }
            };
            let server = config
                .servers
                .iter_mut()
                .find(|s| s.name == server_name)
                .ok_or(CliError::NoServerFound(server_name))?;

            match (key.as_deref(), value) {
                (None, _) => {
                    print!(
                        "{}{}{}{}{}",
                        format!("host: {}\n", server.host.to_string()),
                        server
                            .port
                            .map(|s| format!("port: {}\n", s))
                            .unwrap_or_else(|| "".to_string()),
                        server
                            .username
                            .as_ref()
                            .map(|s| format!("username: {}\n", s))
                            .unwrap_or_else(|| "".to_string()),
                        server
                            .password
                            .as_ref()
                            .map(|s| format!("password: {}\n", s))
                            .unwrap_or_else(|| "".to_string()),
                        server
                            .accept_invalid_cert
                            .map(|b| format!("accept_invalid_cert: {}\n", if b { "true" } else { "false" }))
                            .unwrap_or_else(|| "".to_string()),
                    );
                }
                (Some("name"), None) => {
                    println!("{}", server.name);
                }
                (Some("host"), None) => {
                    println!("{}", server.host);
                }
                (Some("port"), None) => {
                    println!(
                        "{}",
                        server.port.ok_or(CliError::NotSet("port".to_string()))?
                    );
                }
                (Some("username"), None) => {
                    println!(
                        "{}",
                        server
                            .username
                            .as_ref()
                            .ok_or(CliError::NotSet("username".to_string()))?
                    );
                }
                (Some("password"), None) => {
                    println!(
                        "{}",
                        server
                            .password
                            .as_ref()
                            .ok_or(CliError::NotSet("password".to_string()))?
                    );
                }
                (Some("accept_invalid_cert"), None) => {
                    println!(
                        "{}",
                        server
                            .accept_invalid_cert
                            .map(|b| b.to_string())
                            .ok_or(CliError::NotSet("accept_invalid_cert".to_string()))?
                    );
                }
                (Some("name"), Some(_)) => {
                    return Err(CliError::UseServerRename)?;
                }
                (Some("host"), Some(value)) => {
                    server.host = value;
                }
                (Some("port"), Some(value)) => {
                    server.port = Some(value.parse().unwrap());
                }
                (Some("username"), Some(value)) => {
                    server.username = Some(value);
                }
                (Some("password"), Some(value)) => {
                    server.password = Some(value);
                    //TODO ask stdin if empty
                }
                (Some("accept_invalid_cert"), Some(value)) => {
                    match value.parse() {
                        Ok(b) => server.accept_invalid_cert = Some(b),
                        Err(e) => warn!("{}", e)
                    }
                }
                (Some(_), _) => {
                    return Err(CliError::ConfigKeyNotFound(key.unwrap()))?;
                }
            }
        }
        Server::Rename { old_name, new_name } => {
            config
                .servers
                .iter_mut()
                .find(|s| s.name == old_name)
                .ok_or(CliError::NoServerFound(old_name))?
                .name = new_name;
        }
        Server::Add {
            name,
            host,
            port,
            username,
            password,
        } => {
            if config.servers.iter().any(|s| s.name == name) {
                return Err(CliError::ServerAlreadyExists(name).into());
            } else {
                config.servers.push(ServerConfig {
                    name,
                    host,
                    port,
                    username,
                    password,
                    accept_invalid_cert: None,
                });
            }
        }
        Server::Remove { name } => {
            let idx = config
                .servers
                .iter()
                .position(|s| s.name == name)
                .ok_or(CliError::NoServerFound(name))?;
            config.servers.remove(idx);
        }
        Server::List => {
            if config.servers.is_empty() {
                return Err(CliError::NoServers.into());
            }

            let longest = config
                .servers
                .iter()
                .map(|s| s.name.len())
                .max()
                .unwrap()  // ok since !config.servers.is_empty() above
                + 1;

            let queries: Vec<_> = config
                .servers
                .iter()
                .map(|s| {
                    let query = MumCommand::ServerStatus {
                        host: s.host.clone(),
                        port: s.port.unwrap_or(mumlib::DEFAULT_PORT),
                    };
                    thread::spawn(move || send_command(query))
                })
                .collect();

            for (server, response) in config.servers.iter().zip(queries) {
                match response.join().unwrap() {
                    Ok(Ok(Some(response))) => {
                        if let CommandResponse::ServerStatus {
                            users, max_users, ..
                        } = response
                        {
                            println!(
                                "{0:<1$} [{2:}/{3:}]",
                                server.name, longest, users, max_users
                            );
                        } else {
                            unreachable!();
                        }
                    }
                    Ok(Ok(None)) => {
                        println!("{0:<1$} offline", server.name, longest);
                    }
                    Ok(Err(e)) => {
                        error!("{}", e);
                        return Err(e.into());
                    }
                    Err(e) => {
                        error!("{}", e);
                        return Err(e.into());
                    }
                }
            }
        }
    }
    Ok(())
}

fn parse_state(server_state: &mumlib::state::Server) {
    println!(
        "Connected to {} as {}",
        server_state.host, server_state.username
    );
    let own_channel = server_state
        .channels
        .iter()
        .find(|e| e.users.iter().any(|e| e.name == server_state.username))
        .unwrap();
    println!(
        "Currently in {} with {} other client{}:",
        own_channel.name,
        own_channel.users.len() - 1,
        if own_channel.users.len() == 2 {
            ""
        } else {
            "s"
        }
    );
    println!("{}{}", INDENTATION, own_channel.name);
    for user in &own_channel.users {
        println!("{}{}{}", INDENTATION, INDENTATION, user);
    }
}

/// Tries to find a running mumd instance and receive one response from it.
fn send_command(
    command: MumCommand,
) -> Result<mumlib::error::Result<Option<CommandResponse>>, CliError> {
    let mut connection =
        UnixStream::connect(mumlib::SOCKET_PATH).map_err(|_| CliError::ConnectionError)?;

    let serialized = bincode::serialize(&command).unwrap();

    connection
        .write(&(serialized.len() as u32).to_be_bytes())
        .map_err(|_| CliError::ConnectionError)?;
    connection
        .write(&serialized)
        .map_err(|_| CliError::ConnectionError)?;

    connection
        .read_exact(&mut [0; 4])
        .map_err(|_| CliError::ConnectionError)?;
    bincode::deserialize_from(&mut connection).map_err(|_| CliError::ConnectionError)
}

/// Tries to find a running mumd instance and send a single command to it. Returns an iterator which
/// yields all responses that mumd sends for that particular command.
fn send_command_multi(
    command: MumCommand,
) -> Result<impl Iterator<Item = mumlib::error::Result<Option<CommandResponse>>>, CliError> {
    let mut connection =
        UnixStream::connect(mumlib::SOCKET_PATH).map_err(|_| CliError::ConnectionError)?;

    let serialized = bincode::serialize(&command).unwrap();

    connection
        .write(&(serialized.len() as u32).to_be_bytes())
        .map_err(|_| CliError::ConnectionError)?;
    connection
        .write(&serialized)
        .map_err(|_| CliError::ConnectionError)?;

    connection
        .shutdown(std::net::Shutdown::Write)
        .map_err(|_| CliError::ConnectionError)?;

    Ok(BincodeIter::new(connection))
}

/// A struct to represent an iterator that deserializes bincode-encoded data from a `Reader`.
struct BincodeIter<R, I> {
    reader: R,
    phantom: PhantomData<*const I>,
}

impl<R, I> BincodeIter<R, I> {
    /// Creates a new `BincodeIter` from a reader.
    fn new(reader: R) -> Self {
        Self {
            reader,
            phantom: PhantomData,
        }
    }
}

impl<R, I> Iterator for BincodeIter<R, I>
where
    R: Read,
    I: DeserializeOwned,
{
    type Item = I;

    #[inline]
    fn next(&mut self) -> Option<Self::Item> {
        self.reader.read_exact(&mut [0; 4]).ok()?;
        bincode::deserialize_from(&mut self.reader).ok()
    }
}

fn print_channel(channel: &MumChannel, depth: usize) {
    println!(
        "{}{}{}",
        iter::repeat(INDENTATION).take(depth).collect::<String>(),
        channel.name.bold(),
        if channel.max_users != 0 {
            format!(" {}/{}", channel.users.len(), channel.max_users)
        } else {
            "".to_string()
        }
    );
    for user in &channel.users {
        println!(
            "{}- {}",
            iter::repeat(INDENTATION)
                .take(depth + 1)
                .collect::<String>(),
            user
        );
    }
    for child in &channel.children {
        print_channel(child, depth + 1);
    }
}<|MERGE_RESOLUTION|>--- conflicted
+++ resolved
@@ -276,21 +276,13 @@
                 port,
                 username: username.to_string(),
                 password: password.map(|x| x.to_string()),
-<<<<<<< HEAD
-                accept_invalid_cert: true, //TODO
-            })??;
-            if let Some(CommandResponse::ServerConnect { welcome_message, server_state }) = response {
-                parse_state(&server_state);
-                if let Some(message) = welcome_message {
-                    println!("\nWelcome: {}", message);
-=======
                 accept_invalid_cert: cli_accept_invalid_cert || config_accept_invalid_cert.unwrap_or(false),
             })?;
             match response {
-                Ok(Some(CommandResponse::ServerConnect { welcome_message })) => {
-                    println!("Connected to {}", host);
+                Ok(Some(CommandResponse::ServerConnect { welcome_message , server_state })) => {
+                    parse_state(&server_state);
                     if let Some(message) = welcome_message {
-                        println!("Welcome: {}", message);
+                        println!("\nWelcome: {}", message);
                     }
                 }
                 Err(mumlib::error::Error::ServerCertReject) => {
@@ -301,7 +293,6 @@
                         eprintln!("  2. Permanently trust this server by setting accept_invalid_cert=true in the server's config.");
                         eprintln!("  3. Permantently trust all invalid certificates by setting accept_all_invalid_certs=true globally");
                     }
->>>>>>> b7701a6f
                 }
                 Ok(other) => unreachable!("Response should only be a ServerConnect or ServerCertReject. Got {:?}", other),
                 Err(e) => return Err(e.into()),
