[package]
name = "mumd"
version = "0.3.0"
authors = ["Gustav Sörnäs <gustav@sornas.net>",
           "Eskil Queseth <eskilq@kth.se>"]
edition = "2018"
description = """
Mumble client daemon.
"""
repository = "https://github.com/sornas/mum"
license = "MIT"

[features]
default = ["notifications"]

notifications = ["libnotify"]

[dependencies]
mumlib = { version = "0.3", path = "../mumlib" }

argparse = "0.2"
<<<<<<< HEAD
bytes = "0.5"
cpal = "0.13"
=======
bytes = "1.0"
cpal = { git = "https://github.com/RustAudio/cpal" }
>>>>>>> 6b7de396
dasp_interpolate = { version = "0.11", features = ["linear"] }
dasp_signal = "0.11"
futures = "0.3"
futures-util = "0.3"
hound = "3.4"
ipc-channel = "0.14"
log = "0.4"
mumble-protocol = "0.4.0"
native-tls = "0.2"
openssl = { version = "0.10" }
opus = "0.2"
serde = { version = "1.0", features = ["derive"] }
tokio = { version = "1.0", features = ["macros", "rt", "rt-multi-thread", "sync", "net", "time"] }
tokio-native-tls = "0.3"
tokio-util = { version = "0.6", features = ["codec", "net"] }

libnotify = { version = "1.0", optional = true }

#compressor = "0.3"
#daemonize = "0.4"<|MERGE_RESOLUTION|>--- conflicted
+++ resolved
@@ -19,13 +19,8 @@
 mumlib = { version = "0.3", path = "../mumlib" }
 
 argparse = "0.2"
-<<<<<<< HEAD
-bytes = "0.5"
 cpal = "0.13"
-=======
 bytes = "1.0"
-cpal = { git = "https://github.com/RustAudio/cpal" }
->>>>>>> 6b7de396
 dasp_interpolate = { version = "0.11", features = ["linear"] }
 dasp_signal = "0.11"
 futures = "0.3"
