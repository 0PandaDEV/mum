--- conflicted
+++ resolved
@@ -1,16 +1,13 @@
-<<<<<<< HEAD
-use crate::{network::ConnectionInfo, state::{ExecutionContext, State}};
-=======
+use crate::network::{
+    ConnectionInfo,
+    tcp::{TcpEvent, TcpEventCallback},
+    udp::PingRequest
+};
 use crate::state::{ExecutionContext, State};
-use crate::network::{tcp::{TcpEvent, TcpEventCallback}, udp::PingRequest};
->>>>>>> 1c8b7316
 
 use ipc_channel::ipc::IpcSender;
 use log::*;
-<<<<<<< HEAD
-use mumble_protocol::{Serverbound, control::ControlPacket, ping::PongPacket};
-=======
->>>>>>> 1c8b7316
+use mumble_protocol::{Serverbound, control::ControlPacket};
 use mumlib::command::{Command, CommandResponse};
 use std::sync::{Arc, Mutex};
 use tokio::sync::{mpsc, oneshot, watch};
@@ -22,13 +19,9 @@
         IpcSender<mumlib::error::Result<Option<CommandResponse>>>,
     )>,
     tcp_event_register_sender: mpsc::UnboundedSender<(TcpEvent, TcpEventCallback)>,
-<<<<<<< HEAD
-    ping_request_sender: mpsc::UnboundedSender<(u64, SocketAddr, Box<dyn FnOnce(PongPacket)>)>,
+    ping_request_sender: mpsc::UnboundedSender<PingRequest>,
     mut packet_sender: mpsc::UnboundedSender<ControlPacket<Serverbound>>,
     mut connection_info_sender: watch::Sender<Option<ConnectionInfo>>,
-=======
-    ping_request_sender: mpsc::UnboundedSender<PingRequest>,
->>>>>>> 1c8b7316
 ) {
     debug!("Begin listening for commands");
     while let Some((command, response_sender)) = command_receiver.recv().await {
